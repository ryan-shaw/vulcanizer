package vulcanizer

import (
	"bytes"
	"crypto/tls"
	"encoding/json"
	"errors"
	"fmt"
	"net/http"
	"regexp"
	"sort"
	"strings"
	"time"

	"github.com/jeremywohl/flatten"
	"github.com/parnurzeal/gorequest"
	"github.com/tidwall/gjson"
)

//Hold the values for what values are in the cluster.allocation.exclude settings.
//Relevant Elasticsearch documentation: https://www.elastic.co/guide/en/elasticsearch/reference/5.6/allocation-filtering.html
type ExcludeSettings struct {
	Ips, Hosts, Names []string
}

type Auth struct {
	User     string
	Password string
}

//Hold connection information to a Elasticsearch cluster.
type Client struct {
	Host      string
	Port      int
	Secure    bool
	TLSConfig *tls.Config
	Timeout   time.Duration
	*Auth
}

//Holds information about an Elasticsearch node, based on the _cat/nodes API: https://www.elastic.co/guide/en/elasticsearch/reference/5.6/cat-nodes.html
type Node struct {
	Name   string `json:"name"`
	Ip     string `json:"ip"`
	Id     string `json:"id"`
	Role   string `json:"role"`
	Master string `json:"master"`
	Jdk    string `json:"jdk"`
}

//Holds information about an Elasticsearch index, based on the _cat/indices API: https://www.elastic.co/guide/en/elasticsearch/reference/5.6/cat-indices.html
type Index struct {
	Health        string `json:"health"`
	Status        string `json:"status"`
	Name          string `json:"index"`
	PrimaryShards int    `json:"pri,string"`
	ReplicaCount  int    `json:"rep,string"`
	IndexSize     string `json:"store.size"`
	DocumentCount int    `json:"docs.count,string"`
}

//Holds information about an index shard, based on the _cat/shards API: https://www.elastic.co/guide/en/elasticsearch/reference/5.6/cat-shards.html
type Shard struct {
	Index string `json:"index"`
	Shard string `json:"shard"`
	Type  string `json:"prirep"`
	State string `json:"state"`
	Docs  string `json:"docs"`
	Store string `json:"store"`
	IP    string `json:"ip"`
	Node  string `json:"node"`
}

<<<<<<< HEAD
//Holds information about overlapping shards for a given set of cluster nodes
type ShardOverlap struct {
	Index         string
	Shard         string
	PrimaryFound  bool
	ReplicasFound int
	ReplicasTotal int
=======
// Holds information about an Elasticsearch alias, based on the _cat/aliases API: https://www.elastic.co/guide/en/elasticsearch/reference/5.6/cat-alias.html
type Alias struct {
	Name          string `json:"alias"`
	IndexName     string `json:"index"`
	Filter        string `json:"filter"`
	RoutingIndex  string `json:"routing.index"`
	RoutingSearch string `json:"routing.search"`
>>>>>>> e6470614
}

//Holds information about the health of an Elasticsearch cluster, based on the cluster health API: https://www.elastic.co/guide/en/elasticsearch/reference/5.6/cluster-health.html
type ClusterHealth struct {
	Cluster                string  `json:"cluster_name"`
	Status                 string  `json:"status"`
	ActiveShards           int     `json:"active_shards"`
	RelocatingShards       int     `json:"relocating_shards"`
	InitializingShards     int     `json:"initializing_shards"`
	UnassignedShards       int     `json:"unassigned_shards"`
	ActiveShardsPercentage float64 `json:"active_shards_percent_as_number"`
	Message                string
	RawIndices             map[string]IndexHealth `json:"indices"`
	HealthyIndices         []IndexHealth
	UnhealthyIndices       []IndexHealth
}

//Holds information about the health of an Elasticsearch index, based on the index level of the cluster health API: https://www.elastic.co/guide/en/elasticsearch/reference/5.6/cluster-health.html
type IndexHealth struct {
	Name               string
	Status             string `json:"status"`
	ActiveShards       int    `json:"active_shards"`
	RelocatingShards   int    `json:"relocating_shards"`
	InitializingShards int    `json:"initializing_shards"`
	UnassignedShards   int    `json:"unassigned_shards"`
}

//Holds slices for persistent and transient cluster settings.
type ClusterSettings struct {
	PersistentSettings []Setting
	TransientSettings  []Setting
}

//A setting name and value with the setting name to be a "collapsed" version of the setting. A setting of:
//  { "indices": { "recovery" : { "max_bytes_per_sec": "10mb" } } }
//would be represented by:
//  ClusterSetting{ Setting: "indices.recovery.max_bytes_per_sec", Value: "10mb" }
type Setting struct {
	Setting string
	Value   string
}

type snapshotWrapper struct {
	Snapshots []Snapshot `json:"snapshots"`
}

type acknowledgedResponse struct {
	Acknowledged bool `json:"acknowledged"`
}

//Holds information about an Elasticsearch snapshot, based on the snapshot API: https://www.elastic.co/guide/en/elasticsearch/reference/current/modules-snapshots.html
type Snapshot struct {
	State          string    `json:"state"`
	Name           string    `json:"snapshot"`
	StartTime      time.Time `json:"start_time,string"`
	EndTime        time.Time `json:"end_time,string"`
	DurationMillis int       `json:"duration_in_millis"`
	Indices        []string  `json:"indices"`
	Shards         struct {
		Total      int `json:"total"`
		Failed     int `json:"failed"`
		Successful int `json:"successful"`
	} `json:"shards"`
	Failures []struct {
		Index   string `json:"index"`
		ShardID int    `json:"shard_id"`
		Reason  string `json:"reason"`
		NodeID  string `json:"node_id"`
		Status  string `json:"status"`
	} `json:"failures"`
}

//Holds information about an Elasticsearch snapshot repository.
type Repository struct {
	Name     string
	Type     string
	Settings map[string]interface{}
}

//Holds information about the tokens that Elasticsearch analyzes
type Token struct {
	Text        string `json:"token"`
	StartOffset int    `json:"start_offset"`
	EndOffset   int    `json:"end_offset"`
	Type        string `json:"type"`
	Position    int    `json:"position"`
}

//Initialize a new vulcanizer client to use.
func NewClient(host string, port int) *Client {
	if port > 0 {
		return &Client{Host: host, Port: port}
	}
	return &Client{Host: host}
}

const clusterSettingsPath = "_cluster/settings"

func settingsToStructs(rawJson string) ([]Setting, error) {
	flatSettings, err := flatten.FlattenString(rawJson, "", flatten.DotStyle)
	if err != nil {
		return nil, err
	}

	settingsMap, _ := gjson.Parse(flatSettings).Value().(map[string]interface{})
	keys := []string{}

	for k, v := range settingsMap {
		strValue := v.(string)
		if strValue != "" {
			keys = append(keys, k)
		}
	}

	sort.Strings(keys)

	var clusterSettings []Setting
	for _, k := range keys {
		setting := Setting{
			Setting: k,
			Value:   settingsMap[k].(string),
		}

		clusterSettings = append(clusterSettings, setting)
	}
	return clusterSettings, nil
}

func handleErrWithBytes(s *gorequest.SuperAgent) ([]byte, error) {
	response, body, errs := s.EndBytes()

	if len(errs) > 0 {
		return nil, combineErrors(errs)
	}

	if response.StatusCode != http.StatusOK {
		errorMessage := fmt.Sprintf("Bad HTTP Status from Elasticsearch: %v, %s", response.StatusCode, body)
		return nil, errors.New(errorMessage)
	}
	return body, nil
}

func handleErrWithStruct(s *gorequest.SuperAgent, v interface{}) error {
	response, body, errs := s.EndStruct(v)

	if len(errs) > 0 {
		return combineErrors(errs)
	}

	if response.StatusCode != http.StatusOK {
		errorMessage := fmt.Sprintf("Bad HTTP Status from Elasticsearch: %v, %s", response.StatusCode, body)
		return errors.New(errorMessage)
	}
	return nil
}

// Can we safely remove nodes without data loss?
func (s ShardOverlap) SafeToRemove() bool {
	return !(s.PrimaryFound && s.ReplicasFound >= s.ReplicasTotal)
}

// Check if we should consider shard as a primary shard
func (s ShardOverlap) isPrimaryShard(shard Shard) bool {
	return shard.Type == "p" && (shard.State == "STARTED" || shard.State == "RELOCATING")
}

// Check if we should consider shard as a replica shard
func (s ShardOverlap) isReplicaShard(shard Shard) bool {
	return shard.Type == "r" && (shard.State == "STARTED" || shard.State == "RELOCATING")
}

func (c *Client) getAgent(method, path string) *gorequest.SuperAgent {
	agent := gorequest.New().Set("Accept", "application/json")
	agent.Method = method

	var protocol string
	if c.Secure {
		protocol = "https"
	} else {
		protocol = "http"
	}

	if c.Port > 0 {
		agent.Url = fmt.Sprintf("%s://%s:%v/%s", protocol, c.Host, c.Port, path)
	} else {
		agent.Url = fmt.Sprintf("%s://%s/%s", protocol, c.Host, path)
	}

	if c.Auth != nil {
		agent.SetBasicAuth(c.Auth.User, c.Auth.Password)
	}

	if c.TLSConfig != nil {
		agent.TLSClientConfig(c.TLSConfig)
	}

	if c.Timeout != 0 {
		agent.Timeout(c.Timeout)
	} else {
		agent.Timeout(1 * time.Minute)
	}

	return agent
}

func (c *Client) buildGetRequest(path string) *gorequest.SuperAgent {
	return c.getAgent(gorequest.GET, path)
}

func (c *Client) buildPutRequest(path string) *gorequest.SuperAgent {
	return c.getAgent(gorequest.PUT, path)
}

func (c *Client) buildDeleteRequest(path string) *gorequest.SuperAgent {
	return c.getAgent(gorequest.DELETE, path)
}

func (c *Client) buildPostRequest(path string) *gorequest.SuperAgent {
	return c.getAgent(gorequest.POST, path)
}

// Get current cluster settings for shard allocation exclusion rules.
func (c *Client) GetClusterExcludeSettings() (ExcludeSettings, error) {
	body, err := handleErrWithBytes(c.buildGetRequest(clusterSettingsPath))

	if err != nil {
		return ExcludeSettings{}, err
	}

	excludedArray := gjson.GetManyBytes(body, "transient.cluster.routing.allocation.exclude._ip", "transient.cluster.routing.allocation.exclude._name", "transient.cluster.routing.allocation.exclude._host")

	excludeSettings := excludeSettingsFromJson(excludedArray)
	return excludeSettings, nil
}

//Set shard allocation exclusion rules such that the Elasticsearch node with the name `serverToDrain` is excluded. This should cause Elasticsearch to migrate shards away from that node.
//
//Use case: You need to restart an Elasticsearch node. In order to do so safely, you should migrate data away from it. Calling `DrainServer` with the node name will move data off of the specified node.
func (c *Client) DrainServer(serverToDrain string) (ExcludeSettings, error) {
	excludeSettings, err := c.GetClusterExcludeSettings()

	if err != nil {
		return ExcludeSettings{}, err
	}

	excludeSettings.Names = append(excludeSettings.Names, serverToDrain)

	agent := c.buildPutRequest(clusterSettingsPath).
		Set("Content-Type", "application/json").
		Send(fmt.Sprintf(`{"transient" : { "cluster.routing.allocation.exclude._name" : "%s"}}`, strings.Join(excludeSettings.Names, ",")))

	_, err = handleErrWithBytes(agent)

	if err != nil {
		return ExcludeSettings{}, err
	}

	return excludeSettings, nil
}

//Set shard allocation exclusion rules such that the Elasticsearch node with the name `serverToFill` is no longer being excluded. This should cause Elasticsearch to migrate shards to that node.
//
//Use case: You have completed maintenance on an Elasticsearch node and it's ready to hold data again. Calling `FillOneServer` with the node name will remove that node name from the shard exclusion rules and allow data to be relocated onto the node.
func (c *Client) FillOneServer(serverToFill string) (ExcludeSettings, error) {

	// Get the current list of strings
	excludeSettings, err := c.GetClusterExcludeSettings()
	if err != nil {
		return ExcludeSettings{}, err
	}

	serverToFill = strings.TrimSpace(serverToFill)

	newNamesDrained := []string{}
	for _, s := range excludeSettings.Names {
		if s != serverToFill {
			newNamesDrained = append(newNamesDrained, s)
		}
	}

	agent := c.buildPutRequest(clusterSettingsPath).
		Set("Content-Type", "application/json").
		Send(fmt.Sprintf(`{"transient" : { "cluster.routing.allocation.exclude._name" : "%s"}}`, strings.Join(newNamesDrained, ",")))

	_, err = handleErrWithBytes(agent)

	if err != nil {
		return ExcludeSettings{}, err
	}

	return c.GetClusterExcludeSettings()
}

//Removes all shard allocation exclusion rules.
//
//Use case: You had been performing maintenance on a number of Elasticsearch nodes. They are all ready to receive data again. Calling `FillAll` will remove all the allocation exclusion rules on the cluster, allowing Elasticsearch to freely allocate shards on the previously excluded nodes.
func (c *Client) FillAll() (ExcludeSettings, error) {

	agent := c.buildPutRequest(clusterSettingsPath).
		Set("Content-Type", "application/json").
		Send(`{"transient" : { "cluster.routing.allocation.exclude" : { "_name" :  "", "_ip" : "", "_host" : ""}}}`)

	body, err := handleErrWithBytes(agent)

	if err != nil {
		return ExcludeSettings{}, err
	}

	excludedArray := gjson.GetManyBytes(body, "transient.cluster.routing.allocation.exclude._ip", "transient.cluster.routing.allocation.exclude._name", "transient.cluster.routing.allocation.exclude._host")

	return excludeSettingsFromJson(excludedArray), nil
}

//Get all the nodes in the cluster.
//
//Use case: You want to see what nodes Elasticsearch considers part of the cluster.
func (c *Client) GetNodes() ([]Node, error) {
	var nodes []Node

	agent := c.buildGetRequest("_cat/nodes?h=master,role,name,ip,id,jdk")
	err := handleErrWithStruct(agent, &nodes)

	if err != nil {
		return nil, err
	}

	return nodes, nil
}

//Get all the indices in the cluster.
//
//Use case: You want to see some basic info on all the indices of the cluster.
func (c *Client) GetIndices() ([]Index, error) {
	var indices []Index
	err := handleErrWithStruct(c.buildGetRequest("_cat/indices?h=health,status,index,pri,rep,store.size,docs.count"), &indices)

	if err != nil {
		return nil, err
	}

	return indices, nil
}

//Get all the aliases in the cluster.
//
//Use case: You want to see some basic info on all the aliases of the cluster
func (c *Client) GetAliases() ([]Alias, error) {
	var aliases []Alias

	err := handleErrWithStruct(c.buildGetRequest("_cat/aliases?h=alias,index,filter,routing.index,routing.search"), &aliases)

	if err != nil {
		return nil, err
	}

	return aliases, nil
}

//Delete an index in the cluster.
//
//Use case: You want to remove an index and all of its data.
func (c *Client) DeleteIndex(indexName string) error {
	var response acknowledgedResponse

	err := handleErrWithStruct(c.buildDeleteRequest(indexName), &response)

	if err != nil {
		return err
	}

	if !response.Acknowledged {
		return fmt.Errorf(`Request to delete index "%s" was not acknowledged. %+v`, indexName, response)
	}

	return nil
}

//Get the health of the cluster.
//
//Use case: You want to see information needed to determine if the Elasticsearch cluster is healthy (green) or not (yellow/red).
func (c *Client) GetHealth() (ClusterHealth, error) {
	var health ClusterHealth
	err := handleErrWithStruct(c.buildGetRequest("_cluster/health?level=indices"), &health)
	if err != nil {
		return ClusterHealth{}, err
	}

	for indexName, index := range health.RawIndices {
		index.Name = indexName

		if index.Status == "green" {
			health.HealthyIndices = append(health.HealthyIndices, index)
		} else {
			health.UnhealthyIndices = append(health.UnhealthyIndices, index)
		}
	}

	health.Message = captionHealth(health)

	return health, nil
}

//Get all the persistent and transient cluster settings.
//
//Use case: You want to see the current settings in the cluster.
func (c *Client) GetClusterSettings() (ClusterSettings, error) {
	clusterSettings := ClusterSettings{}
	body, err := handleErrWithBytes(c.buildGetRequest(clusterSettingsPath))

	if err != nil {
		return clusterSettings, err
	}

	rawPersistentSettings := gjson.GetBytes(body, "persistent").Raw
	rawTransientSettings := gjson.GetBytes(body, "transient").Raw

	persisentSettings, err := settingsToStructs(rawPersistentSettings)
	if err != nil {
		return clusterSettings, err
	}

	transientSetting, err := settingsToStructs(rawTransientSettings)
	if err != nil {
		return clusterSettings, err
	}

	clusterSettings.PersistentSettings = persisentSettings
	clusterSettings.TransientSettings = transientSetting

	return clusterSettings, nil
}

//Enables or disables allocation for the cluster.
//
//Use case: You are performing an operation the cluster where nodes may be dropping in and out. Elasticsearch will typically try to rebalance immediately but you want the cluster to hold off rebalancing until you complete your task. Calling `SetAllocation("disable")` will disable allocation so Elasticsearch won't move/relocate any shards. Once you complete your task, calling `SetAllocation("enable")` will allow Elasticsearch to relocate shards again.
func (c *Client) SetAllocation(allocation string) (string, error) {

	var allocationSetting string

	if allocation == "enable" {
		allocationSetting = "all"
	} else {
		allocationSetting = "none"
	}

	agent := c.buildPutRequest(clusterSettingsPath).
		Set("Content-Type", "application/json").
		Send(fmt.Sprintf(`{"transient" : { "cluster.routing.allocation.enable" : "%s"}}`, allocationSetting))

	body, err := handleErrWithBytes(agent)

	if err != nil {
		return "", err
	}

	allocationVal := gjson.GetBytes(body, "transient.cluster.routing.allocation.enable")

	return allocationVal.String(), nil
}

//Set a new value for a cluster setting
//
//Use case: You've doubled the number of nodes in your cluster and you want to increase the number of shards the cluster can relocate at one time. Calling `SetClusterSetting("cluster.routing.allocation.cluster_concurrent_rebalance", "100")` will update that value with the cluster. Once data relocation is complete you can decrease the setting by calling `SetClusterSetting("cluster.routing.allocation.cluster_concurrent_rebalance", "20")`.
func (c *Client) SetClusterSetting(setting string, value string) (string, string, error) {

	settingsBody, err := handleErrWithBytes(c.buildGetRequest(clusterSettingsPath))

	if err != nil {
		return "", "", err
	}

	existingValues := gjson.GetManyBytes(settingsBody, fmt.Sprintf("transient.%s", setting), fmt.Sprintf("persistent.%s", setting))

	agent := c.buildPutRequest(clusterSettingsPath).
		Set("Content-Type", "application/json").
		Send(fmt.Sprintf(`{"transient" : { "%s" : "%s"}}`, setting, value))

	body, err := handleErrWithBytes(agent)

	if err != nil {
		return "", "", err
	}

	newValue := gjson.GetBytes(body, fmt.Sprintf("transient.%s", setting)).String()

	var existingValue string

	if existingValues[0].String() == "" {
		existingValue = existingValues[1].String()
	} else {
		existingValue = existingValues[0].String()
	}

	return existingValue, newValue, nil
}

//List the snapshots of the given repository.
//
//Use case: You want to see information on snapshots in a repository.
func (c *Client) GetSnapshots(repository string) ([]Snapshot, error) {

	var snapshotWrapper snapshotWrapper

	err := handleErrWithStruct(c.buildGetRequest(fmt.Sprintf("_snapshot/%s/_all", repository)), &snapshotWrapper)

	if err != nil {
		return nil, err
	}

	return snapshotWrapper.Snapshots, nil
}

//Get detailed information about a particular snapshot.
//
//Use case: You had a snapshot fail and you want to see the reason why and what shards/nodes the error occurred on.
func (c *Client) GetSnapshotStatus(repository string, snapshot string) (Snapshot, error) {

	var snapshotWrapper snapshotWrapper

	err := handleErrWithStruct(c.buildGetRequest(fmt.Sprintf("_snapshot/%s/%s", repository, snapshot)), &snapshotWrapper)

	if err != nil {
		return Snapshot{}, err
	}

	return snapshotWrapper.Snapshots[0], nil
}

//Delete a snapshot
//
//Use case: You want to delete older snapshots so that they don't take up extra space.
func (c *Client) DeleteSnapshot(repository string, snapshot string) error {
	var response acknowledgedResponse

	err := handleErrWithStruct(c.buildDeleteRequest(fmt.Sprintf("_snapshot/%s/%s", repository, snapshot)).Timeout(10*time.Minute), &response)

	if err != nil {
		return err
	}

	if !response.Acknowledged {
		return fmt.Errorf(`Request to delete snapshot "%s" on repository "%s" was not acknowledged. %+v`, snapshot, repository, response)
	}

	return nil
}

//Verify a snapshot repository
//
//Use case: Have Elasticsearch verify a repository to make sure that all nodes can access the snapshot location correctly.
func (c *Client) VerifyRepository(repository string) (bool, error) {

	_, err := handleErrWithBytes(c.buildPostRequest(fmt.Sprintf("_snapshot/%s/_verify", repository)))

	if err != nil {
		return false, err
	}

	return true, nil
}

type repo struct {
	Type     string                 `json:"type"`
	Settings map[string]interface{} `json:"settings"`
}

//List snapshot respositories on the cluster
//
//Use case: You want to see all of the configured backup repositories on the given cluster, what types they are and if they are verified.
func (c *Client) GetRepositories() ([]Repository, error) {

	var repos map[string]repo
	var repositories []Repository

	err := handleErrWithStruct(c.buildGetRequest("_snapshot/_all"), &repos)

	if err != nil {
		return nil, err
	}

	for name, r := range repos {
		// Sanitize AWS secrets if they exist in the settings
		delete(r.Settings, "access_key")
		delete(r.Settings, "secret_key")
		repositories = append(repositories, Repository{
			Name:     name,
			Type:     r.Type,
			Settings: r.Settings,
		})
	}

	return repositories, nil
}

//Take a snapshot of specific indices on the cluster to the given repository
//
//Use case: You want to backup certain indices on the cluster to the given repository.
func (c *Client) SnapshotIndices(repository string, snapshot string, indices []string) error {
	if repository == "" {
		return fmt.Errorf("Empty string for repository is not allowed.")
	}

	if snapshot == "" {
		return fmt.Errorf("Empty string for snapshot is not allowed.")
	}

	if len(indices) == 0 {
		return fmt.Errorf("No indices provided to snapshot.")
	}

	agent := c.buildPutRequest(fmt.Sprintf("_snapshot/%s/%s", repository, snapshot)).
		Set("Content-Type", "application/json").
		Send(fmt.Sprintf(`{"indices" : "%s"}`, strings.Join(indices, ",")))

	_, err := handleErrWithBytes(agent)

	return err
}

//Take a snapshot of all indices on the cluster to the given repository
//
//Use case: You want to backup all of the indices on the cluster to the given repository.
func (c *Client) SnapshotAllIndices(repository string, snapshot string) error {
	if repository == "" {
		return fmt.Errorf("Empty string for repository is not allowed.")
	}

	if snapshot == "" {
		return fmt.Errorf("Empty string for snapshot is not allowed.")
	}

	agent := c.buildPutRequest(fmt.Sprintf("_snapshot/%s/%s", repository, snapshot))
	_, err := handleErrWithBytes(agent)

	return err
}

//Restore an index or indices on the cluster
//
//Use case: You want to restore a particular index or indices onto your cluster with a new name.
func (c *Client) RestoreSnapshotIndices(repository string, snapshot string, indices []string, restoredIndexPrefix string, indexSettings map[string]interface{}) error {
	if repository == "" {
		return fmt.Errorf("Empty string for repository is not allowed.")
	}

	if snapshot == "" {
		return fmt.Errorf("Empty string for snapshot is not allowed.")
	}

	request := struct {
		Indices           string                 `json:"indices"`
		RenamePattern     string                 `json:"rename_pattern"`
		RenameReplacement string                 `json:"rename_replacement"`
		IndexSettings     map[string]interface{} `json:"index_settings,omitempty"`
	}{
		Indices:           strings.Join(indices, ","),
		RenamePattern:     "(.+)",
		RenameReplacement: fmt.Sprintf("%s$1", restoredIndexPrefix),
		IndexSettings:     indexSettings,
	}

	agent := c.buildPostRequest(fmt.Sprintf("_snapshot/%s/%s/_restore", repository, snapshot)).
		Set("Content-Type", "application/json").
		Send(request)

	_, err := handleErrWithBytes(agent)

	return err
}

//Call the analyze API with sample text and an analyzer. https://www.elastic.co/guide/en/elasticsearch/reference/current/indices-analyze.html
//
//Use case: You want to see how Elasticsearch will break up sample text given a specific analyzer.
func (c *Client) AnalyzeText(analyzer, text string) ([]Token, error) {
	request := struct {
		Analyzer string `json:"analyzer"`
		Text     string `json:"text"`
	}{
		analyzer,
		text,
	}

	agent := c.buildPostRequest("_analyze").
		Set("Content-Type", "application/json").
		Send(request)

	var tokenWrapper struct {
		Tokens []Token `json:"tokens"`
	}

	err := handleErrWithStruct(agent, &tokenWrapper)
	if err != nil {
		return nil, err
	}

	return tokenWrapper.Tokens, nil
}

//Call the analyze API with sample text on an index and a specific field . https://www.elastic.co/guide/en/elasticsearch/reference/current/indices-analyze.html
//
//Use case: You have a particular field that might have custom analyzers and you want to see how this field will tokenize some particular text.
func (c *Client) AnalyzeTextWithField(index, field, text string) ([]Token, error) {
	request := struct {
		Field string `json:"field"`
		Text  string `json:"text"`
	}{
		field,
		text,
	}

	agent := c.buildPostRequest(fmt.Sprintf("%s/_analyze", index)).
		Set("Content-Type", "application/json").
		Send(request)

	var tokenWrapper struct {
		Tokens []Token `json:"tokens"`
	}

	err := handleErrWithStruct(agent, &tokenWrapper)
	if err != nil {
		return nil, err
	}

	return tokenWrapper.Tokens, nil
}

//Get the settings of an index in a pretty-printed format.
//
//Use case: You can view the custom settings that are set on a particular index.
func (c *Client) GetPrettyIndexSettings(index string) (string, error) {
	body, err := handleErrWithBytes(c.buildGetRequest(fmt.Sprintf("%s/_settings", index)))

	if err != nil {
		return "", err
	}

	rawSettings := gjson.GetBytes(body, fmt.Sprintf("%s.settings.index", index)).Raw

	var prettyPrinted bytes.Buffer
	err = json.Indent(&prettyPrinted, []byte(rawSettings), "", "  ")
	if err != nil {
		return "", err
	}

	return prettyPrinted.String(), nil
}

//Get the settings of an index in a machine-oriented format.
//
//Use case: You can view the custom settings that are set on a particular index.
func (c *Client) GetIndexSettings(index string) ([]Setting, error) {
	body, err := handleErrWithBytes(c.buildGetRequest(fmt.Sprintf("%s/_settings", index)))

	if err != nil {
		return nil, err
	}

	rawSettings := gjson.GetBytes(body, fmt.Sprintf("%s.settings.index", index)).Raw

	settings, err := settingsToStructs(rawSettings)

	return settings, err
}

//Set a setting on an index.
//
//Use case: Set or update an index setting for a particular index.
func (c *Client) SetIndexSetting(index, setting, value string) (string, string, error) {
	settingsPath := fmt.Sprintf("%s/_settings", index)
	body, err := handleErrWithBytes(c.buildGetRequest(settingsPath))
	if err != nil {
		return "", "", err
	}

	currentValue := gjson.GetBytes(body, fmt.Sprintf("%s.settings.index.%s", index, setting)).Str

	agent := c.buildPutRequest(settingsPath).Set("Content-Type", "application/json").
		Send(fmt.Sprintf(`{"index" : { "%s" : "%s"}}`, setting, value))

	_, err = handleErrWithBytes(agent)
	if err != nil {
		return "", "", err
	}

	return currentValue, value, nil
}

//Get the mappings of an index in a pretty-printed format.
//
//Use case: You can view the custom mappings that are set on a particular index.
func (c *Client) GetPrettyIndexMappings(index string) (string, error) {
	body, err := handleErrWithBytes(c.buildGetRequest(fmt.Sprintf("%s/_mappings", index)))

	if err != nil {
		return "", err
	}

	var prettyPrinted bytes.Buffer
	err = json.Indent(&prettyPrinted, body, "", "  ")
	if err != nil {
		return "", err
	}

	return prettyPrinted.String(), nil
}

//Get shard data for all or a subset of nodes
//
//Use case: You can view shard information on all nodes or a subset.
func (c *Client) GetShards(nodes []string) ([]Shard, error) {
	var response []Shard
	req := c.buildGetRequest("_cat/shards")
	body, err := handleErrWithBytes(req)

	if err != nil {
		return nil, err
	}

	d := json.NewDecoder(strings.NewReader(string(body)))

	// Read opening bracket
	_, err = d.Token()

	if err != nil {
		fmt.Printf("Error parsing JSON. Expected '['")
		return nil, err
	}

	// Iterate over the array elements for single pass filtering
	for d.More() {
		var shard Shard
		// Get Shard object from array
		err = d.Decode(&shard)

		if err != nil {
			return nil, err
		}

		if len(nodes) == 0 {
			// No nodes passed, so return all shards
			response = append(response, shard)
		} else if len(nodes) > 0 {
			// Only return nodes of interest
			for _, node := range nodes {
				// Support regexp matching of node name
				pattern, err := regexp.Compile(node)

				if err != nil {
					fmt.Printf("Error compiling regexp pattern: %s", err)
				}

				matches := pattern.FindString(shard.Node)

				if len(matches) > 0 {
					response = append(response, shard)
				}
			}
		}
	}

	// Read closing bracket
	_, err = d.Token()

	if err != nil {
		fmt.Printf("Error parsing JSON. Expected ']'")
		return nil, err
	}

	return response, nil
}

//Get details regarding shard distribution across a given set of cluster nodes.
//
//Use case: You can leverage this information to determine if it's safe to remove cluster nodes without losing data.
func (c *Client) GetShardOverlap(nodes []string) (map[string]ShardOverlap, error) {
	shards, err := c.GetShards(nodes)
	overlap := map[string]ShardOverlap{}

	if err != nil {
		fmt.Printf("Error getting shards: %s", err)
		return nil, err
	}

	_indices, err := c.GetIndices()

	if err != nil {
		fmt.Printf("Error getting indices: %s", err)
		return nil, err
	}

	// Map-ify this slice of indices for easy lookup
	indices := map[string]Index{}
	for _, index := range _indices {
		indices[index.Name] = index
	}

	for _, shard := range shards {
		// Map key is the concatenation of the index name + "_" + shard number
		name := fmt.Sprintf("%s_%s", shard.Index, shard.Shard)

		val, ok := overlap[name]
		if ok {
			// We've already seen this index/shard combo
			if val.isPrimaryShard(shard) {
				val.PrimaryFound = true
			} else if val.isReplicaShard(shard) {
				val.ReplicasFound += 1
			}
			overlap[name] = val
		} else {
			// First occurrence of index/shard combo
			val := ShardOverlap{
				Index:         shard.Index,
				Shard:         shard.Shard,
				PrimaryFound:  val.isPrimaryShard(shard),
				ReplicasFound: 0,
				ReplicasTotal: indices[shard.Index].ReplicaCount,
			}
			// Ensure we're only counting fully started replica shards
			if val.isReplicaShard(shard) {
				val.ReplicasFound = 1
			}
			overlap[name] = val
		}
	}
	return overlap, nil
}<|MERGE_RESOLUTION|>--- conflicted
+++ resolved
@@ -71,7 +71,6 @@
 	Node  string `json:"node"`
 }
 
-<<<<<<< HEAD
 //Holds information about overlapping shards for a given set of cluster nodes
 type ShardOverlap struct {
 	Index         string
@@ -79,7 +78,8 @@
 	PrimaryFound  bool
 	ReplicasFound int
 	ReplicasTotal int
-=======
+}
+
 // Holds information about an Elasticsearch alias, based on the _cat/aliases API: https://www.elastic.co/guide/en/elasticsearch/reference/5.6/cat-alias.html
 type Alias struct {
 	Name          string `json:"alias"`
@@ -87,7 +87,6 @@
 	Filter        string `json:"filter"`
 	RoutingIndex  string `json:"routing.index"`
 	RoutingSearch string `json:"routing.search"`
->>>>>>> e6470614
 }
 
 //Holds information about the health of an Elasticsearch cluster, based on the cluster health API: https://www.elastic.co/guide/en/elasticsearch/reference/5.6/cluster-health.html
